#pragma once

#include "pkghash.h"

enum contents {
    DB_DESC    = 1,
    DB_DEPENDS = 1 << 2,
    DB_FILES   = 1 << 3
};

<<<<<<< HEAD
void compile_database(repo_t *repo, file_t *db, int contents);
int load_database(repo_t *repo, file_t *db);
void sign_database(repo_t *repo, file_t *db, const char *key);
void repo_database_reduce(repo_t *repo);
=======
int load_database(int fd, alpm_pkghash_t **pkgcache);
int save_database(int fd, alpm_pkghash_t *pkgcache, int what, int compression, int poolfd);
>>>>>>> 774d3cb1
<|MERGE_RESOLUTION|>--- conflicted
+++ resolved
@@ -8,12 +8,5 @@
     DB_FILES   = 1 << 3
 };
 
-<<<<<<< HEAD
-void compile_database(repo_t *repo, file_t *db, int contents);
-int load_database(repo_t *repo, file_t *db);
-void sign_database(repo_t *repo, file_t *db, const char *key);
-void repo_database_reduce(repo_t *repo);
-=======
 int load_database(int fd, alpm_pkghash_t **pkgcache);
-int save_database(int fd, alpm_pkghash_t *pkgcache, int what, int compression, int poolfd);
->>>>>>> 774d3cb1
+int save_database(int fd, alpm_pkghash_t *pkgcache, int what, int compression, int poolfd);