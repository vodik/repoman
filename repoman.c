--- conflicted
+++ resolved
@@ -364,13 +364,12 @@
     return repo;
 }
 
-<<<<<<< HEAD
-static int unlink_pkg_files(repo_t *r, const alpm_pkg_meta_t *metadata)
+static int unlink_pkg_files(repo_t *repo, const alpm_pkg_meta_t *metadata)
 {
     char pkgpath[PATH_MAX];
     char sigpath[PATH_MAX];
 
-    pkg_real_filename(r, metadata->filename, pkgpath, sigpath);
+    pkg_real_filename(repo, metadata->filename, pkgpath, sigpath);
     printf("DELETING: %s-%s\n", metadata->name, metadata->version);
 
     unlink(pkgpath);
@@ -378,10 +377,7 @@
     return 0;
 }
 
-static inline alpm_list_t *load_pkg(alpm_list_t *list, repo_t *r, const char *filepath)
-=======
 static inline alpm_list_t *load_pkg(alpm_list_t *list, repo_t *repo, const char *filepath)
->>>>>>> da328f45
 {
     alpm_pkg_meta_t *metadata;
     char *basename = strrchr(filepath, '/');
@@ -403,19 +399,11 @@
     return list;
 }
 
-<<<<<<< HEAD
-static alpm_pkghash_t *find_all_packages(repo_t *r)
-{
-    struct dirent *dp;
-    DIR *dir = opendir(r->root);
-    alpm_pkghash_t *cache = _alpm_pkghash_create(23);
-=======
-static alpm_list_t *find_all_packages(repo_t *repo)
+static alpm_pkghash_t *find_all_packages(repo_t *repo)
 {
     struct dirent *dp;
     DIR *dir = opendir(repo->root);
-    alpm_list_t *pkgs = NULL;
->>>>>>> da328f45
+    alpm_pkghash_t *cache = _alpm_pkghash_create(23);
 
     if (dir == NULL)
         err(EXIT_FAILURE, "failed to open directory");
@@ -431,8 +419,7 @@
             fnmatch("*.sig",      dp->d_name, FNM_CASEFOLD) == 0)
             continue;
 
-<<<<<<< HEAD
-        pkg_real_filename(r, dp->d_name, realpath, NULL);
+        pkg_real_filename(repo, dp->d_name, realpath, NULL);
         alpm_pkg_load_metadata(realpath, &metadata);
         if (!metadata)
             continue;
@@ -441,14 +428,10 @@
         if (old) {
             cache = _alpm_pkghash_remove(cache, old, NULL);
             if (cfg.clean >= 2)
-                unlink_pkg_files(r, old);
+                unlink_pkg_files(repo, old);
             alpm_pkg_free_metadata(old);
         }
         cache = _alpm_pkghash_add(cache, metadata);
-=======
-        /* printf("LOADING: %s\n", dp->d_name); */
-        pkgs = load_pkg(pkgs, repo, dp->d_name);
->>>>>>> da328f45
     }
 
     closedir(dir);
@@ -466,24 +449,7 @@
     return pkgs;
 }
 
-<<<<<<< HEAD
-static void repo_sign(repo_t *r)
-=======
-static int unlink_pkg_files(repo_t *repo, const alpm_pkg_meta_t *metadata)
-{
-    char pkgpath[PATH_MAX];
-    char sigpath[PATH_MAX];
-
-    pkg_real_filename(repo, metadata->filename, pkgpath, sigpath);
-    printf("DELETING: %s-%s\n", metadata->name, metadata->version);
-
-    unlink(pkgpath);
-    unlink(sigpath);
-    return 0;
-}
-
 static void repo_sign(repo_t *repo)
->>>>>>> da328f45
 {
     char link[PATH_MAX];
     char signature[PATH_MAX];
@@ -560,18 +526,7 @@
 
 static void reduce_db(repo_t *repo)
 {
-<<<<<<< HEAD
-    bool dirty = false, force = false;
-    alpm_pkghash_t *cache = NULL;
-    alpm_list_t *pkg, *pkgs;
-
-    if (r->db == NULL) {
-        warnx("repo doesn't exist, creating...");
-        cache = _alpm_pkghash_create(23);
-    } else {
-=======
     if (repo->db) {
->>>>>>> da328f45
         colon_printf("Reading existing database...\n");
 
         alpm_pkghash_t *cache = repo->db->pkgcache;
@@ -612,8 +567,6 @@
     /* if some file paths were specified, find all packages */
     colon_printf("Scanning for new packages...\n");
 
-<<<<<<< HEAD
-=======
     if (!repo->db) {
         warnx("repo doesn't exist, creating...");
         cache = _alpm_pkghash_create(23);
@@ -628,17 +581,12 @@
 
     alpm_list_t *pkg, *pkgs;
     bool force = false;
->>>>>>> da328f45
     if (argc > 0) {
         pkgs = find_packages(repo, argv, argc);
         force = true;
     } else {
-<<<<<<< HEAD
-        alpm_pkghash_t *filecache = find_all_packages(r);
+        alpm_pkghash_t *filecache = find_all_packages(repo);
         pkgs = filecache->list;
-=======
-        pkgs = find_all_packages(repo);
->>>>>>> da328f45
     }
 
     for (pkg = pkgs; pkg; pkg = pkg->next) {
