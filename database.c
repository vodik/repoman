--- conflicted
+++ resolved
@@ -19,14 +19,7 @@
 #include "strbuf.h"
 #include <alpm.h>
 
-<<<<<<< HEAD
-typedef struct db_writer {
-    struct archive *archive;
-    struct archive_entry *entry;
-    buffer_t buf;
-=======
 struct db {
->>>>>>> 774d3cb1
     int fd;
     struct memblock_t memblock;
     struct archive *archive;
@@ -41,11 +34,7 @@
 
 struct pkg *_likely_pkg = NULL;
 
-<<<<<<< HEAD
-static void write_list(buffer_t *buf, const char *header, const alpm_list_t *lst)
-=======
 static int open_db(struct db *db, int fd)
->>>>>>> 774d3cb1
 {
     *db = (struct db){
         .archive = archive_read_new(),
@@ -57,15 +46,6 @@
         return -1;
     }
 
-<<<<<<< HEAD
-    buffer_printf(buf, "%%%s%%\n", header);
-    for (; lst; lst = lst->next)
-        buffer_printf(buf, "%s\n", (const char *)lst->data);
-    buffer_putc(buf, '\n');
-}
-
-static void write_string(buffer_t *buf, const char *header, const char *str)
-=======
     archive_read_support_filter_all(db->archive);
     archive_read_support_format_all(db->archive);
 
@@ -79,7 +59,6 @@
 }
 
 static int parse_db_entry(const char *entryname, struct db_entry *entry)
->>>>>>> 774d3cb1
 {
     entry->name = strdup(entryname);
     const char *slash = strchrnul(entry->name, '/'), *dash = slash;
@@ -98,12 +77,8 @@
     return 0;
 }
 
-<<<<<<< HEAD
-static void write_long(buffer_t *buf, const char *header, long val)
-=======
 static struct pkg *load_pkg_for_entry(alpm_pkghash_t **pkgcache, struct db_entry *e,
                                       struct pkg **likely_pkg)
->>>>>>> 774d3cb1
 {
     struct pkg *pkg;
 
@@ -192,16 +167,12 @@
     buffer_printf(buf, "%%%s%%\n%s\n\n", header, str);
 }
 
-<<<<<<< HEAD
-static void compile_depends_entry(const alpm_pkg_meta_t *pkg, buffer_t *buf)
-=======
 static void write_long(buffer_t *buf, const char *header, long val)
 {
     buffer_printf(buf, "%%%s%%\n%ld\n\n", header, val);
 }
 
 static void compile_depends_entry(struct pkg *pkg, buffer_t *buf)
->>>>>>> 774d3cb1
 {
     write_list(buf, "DEPENDS",      pkg->depends);
     write_list(buf, "CONFLICTS",    pkg->conflicts);
@@ -211,11 +182,7 @@
     write_list(buf, "CHECKDEPENDS", pkg->checkdepends);
 }
 
-<<<<<<< HEAD
-static void compile_desc_entry(repo_t *repo, const alpm_pkg_meta_t *pkg, buffer_t *buf)
-=======
 static void compile_desc_entry(struct pkg *pkg, buffer_t *buf, int poolfd)
->>>>>>> 774d3cb1
 {
     write_string(buf, "FILENAME",  pkg->filename);
     write_string(buf, "NAME",      pkg->name);
@@ -247,11 +214,7 @@
     write_list(buf,   "REPLACES",  pkg->replaces);
 }
 
-<<<<<<< HEAD
-static void compile_files_entry(repo_t *repo, const alpm_pkg_meta_t *pkg, buffer_t *buf)
-=======
 static void compile_files_entry(struct pkg *pkg, buffer_t *buf, int poolfd)
->>>>>>> 774d3cb1
 {
     if (!pkg->files) {
         _cleanup_close_ int pkgfd = openat(poolfd, pkg->filename, O_RDONLY);
